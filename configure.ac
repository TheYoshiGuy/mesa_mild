dnl Process this file with autoconf to create configure.

AC_PREREQ([2.59])

dnl Versioning - scrape the version from configs/default
m4_define([mesa_version],
    [m4_esyscmd([${MAKE-make} -s -f bin/version.mk version | tr -d '\n' | tr -d '\r'])])
m4_ifval(mesa_version,,
    [m4_fatal([Failed to get the Mesa version from `make -f bin/version.mk version`])])

dnl Tell the user about autoconf.html in the --help output
m4_divert_once([HELP_END], [
See docs/autoconf.html for more details on the options for Mesa.])

AC_INIT([Mesa],[mesa_version],
    [https://bugs.freedesktop.org/enter_bug.cgi?product=Mesa])
AC_CONFIG_AUX_DIR([bin])
AC_CANONICAL_HOST

dnl Versions for external dependencies
LIBDRM_REQUIRED=2.4.15
LIBDRM_RADEON_REQUIRED=2.4.17
DRI2PROTO_REQUIRED=2.1
GLPROTO_REQUIRED=1.4.11
LIBDRM_XORG_REQUIRED=2.4.17
LIBKMS_XORG_REQUIRED=1.0.0

dnl Check for progs
AC_PROG_CPP
AC_PROG_CC
AC_PROG_CXX
AC_CHECK_PROGS([MAKE], [gmake make])
AC_PATH_PROG([MKDEP], [makedepend])
AC_PATH_PROG([SED], [sed])

if test "x$MKDEP" = "x"; then
    AC_MSG_ERROR([makedepend is required to build Mesa])
fi

dnl Our fallback install-sh is a symlink to minstall. Use the existing
dnl configuration in that case.
AC_PROG_INSTALL
test "x$INSTALL" = "x$ac_install_sh" && INSTALL='$(MINSTALL)'

dnl We need a POSIX shell for parts of the build. Assume we have one
dnl in most cases.
case "$host_os" in
solaris*)
    # Solaris /bin/sh is too old/non-POSIX compliant
    AC_PATH_PROGS(POSIX_SHELL, [ksh93 ksh sh])
    SHELL="$POSIX_SHELL"
    ;;
esac

dnl clang is mostly GCC-compatible, but its version is much lower,
dnl so we have to check for it.
AC_MSG_CHECKING([if compiling with clang])

AC_COMPILE_IFELSE(
[AC_LANG_PROGRAM([], [[
#ifndef __clang__
       not clang
#endif
]])],
[CLANG=yes], [CLANG=no])

AC_MSG_RESULT([$CLANG])

dnl If we're using GCC, make sure that it is at least version 3.3.0.  Older
dnl versions are explictly not supported.
if test "x$GCC" = xyes -a "x$CLANG" = xno; then
    AC_MSG_CHECKING([whether gcc version is sufficient])
    major=0
    minor=0

    GCC_VERSION=`$CC -dumpversion`
    if test $? -eq 0; then
        major=`echo $GCC_VERSION | cut -d. -f1`
        minor=`echo $GCC_VERSION | cut -d. -f1`
    fi

    if test $major -lt 3 -o $major -eq 3 -a $minor -lt 3 ; then
        AC_MSG_RESULT([no])
        AC_MSG_ERROR([If using GCC, version 3.3.0 or later is required.])
    else
        AC_MSG_RESULT([yes])
    fi
fi


MKDEP_OPTIONS=-fdepend
dnl Ask gcc where it's keeping its secret headers
if test "x$GCC" = xyes; then
    for dir in include include-fixed; do
        GCC_INCLUDES=`$CC -print-file-name=$dir`
        if test "x$GCC_INCLUDES" != x && \
           test "$GCC_INCLUDES" != "$dir" && \
           test -d "$GCC_INCLUDES"; then
            MKDEP_OPTIONS="$MKDEP_OPTIONS -I$GCC_INCLUDES"
        fi
    done
fi
AC_SUBST([MKDEP_OPTIONS])

dnl Make sure the pkg-config macros are defined
m4_ifndef([PKG_PROG_PKG_CONFIG],
    [m4_fatal([Could not locate the pkg-config autoconf macros.
  These are usually located in /usr/share/aclocal/pkg.m4. If your macros
  are in a different location, try setting the environment variable
  ACLOCAL="aclocal -I/other/macro/dir" before running autoreconf.])])
PKG_PROG_PKG_CONFIG()

dnl LIB_DIR - library basename
LIB_DIR=`echo $libdir | $SED 's%.*/%%'`
AC_SUBST([LIB_DIR])

dnl Cache LDFLAGS so we can add EXTRA_LIB_PATH and restore it later
_SAVE_LDFLAGS="$LDFLAGS"
AC_ARG_VAR([EXTRA_LIB_PATH],[Extra -L paths for the linker])
AC_SUBST([EXTRA_LIB_PATH])

dnl Cache CPPFLAGS so we can add *_INCLUDES and restore it later
_SAVE_CPPFLAGS="$CPPFLAGS"
AC_ARG_VAR([X11_INCLUDES],[Extra -I paths for X11 headers])
AC_SUBST([X11_INCLUDES])

dnl Compiler macros
DEFINES=""
AC_SUBST([DEFINES])
case "$host_os" in
linux*|*-gnu*|gnu*)
    DEFINES="$DEFINES -D_GNU_SOURCE -DPTHREADS"
    ;;
solaris*)
    DEFINES="$DEFINES -DPTHREADS -DSVR4"
    ;;
cygwin*)
    DEFINES="$DEFINES -DPTHREADS"
    ;;
esac

dnl Add flags for gcc and g++
if test "x$GCC" = xyes; then
    CFLAGS="$CFLAGS -Wall -Wmissing-prototypes -std=c99"
    if test "x$CLANG" = "xno"; then
       CFLAGS="$CFLAGS -ffast-math"
    fi

    # Enable -fvisibility=hidden if using a gcc that supports it
    save_CFLAGS="$CFLAGS"
    AC_MSG_CHECKING([whether $CC supports -fvisibility=hidden])
    CFLAGS="$CFLAGS -fvisibility=hidden"
    AC_LINK_IFELSE([AC_LANG_PROGRAM()], AC_MSG_RESULT([yes]),
		   [CFLAGS="$save_CFLAGS" ; AC_MSG_RESULT([no])]);

    # Work around aliasing bugs - developers should comment this out
    CFLAGS="$CFLAGS -fno-strict-aliasing"
fi
if test "x$GXX" = xyes; then
    CXXFLAGS="$CXXFLAGS -Wall"

    # Enable -fvisibility=hidden if using a gcc that supports it
    save_CXXFLAGS="$CXXFLAGS"
    AC_MSG_CHECKING([whether $CXX supports -fvisibility=hidden])
    CXXFLAGS="$CXXFLAGS -fvisibility=hidden"
    AC_LINK_IFELSE([AC_LANG_PROGRAM()], AC_MSG_RESULT([yes]),
		   [CXXFLAGS="$save_CXXFLAGS" ; AC_MSG_RESULT([no])]);

    # Work around aliasing bugs - developers should comment this out
    CXXFLAGS="$CXXFLAGS -fno-strict-aliasing"
fi

dnl These should be unnecessary, but let the user set them if they want
AC_ARG_VAR([OPT_FLAGS], [Additional optimization flags for the compiler.
    Default is to use CFLAGS.])
AC_ARG_VAR([ARCH_FLAGS], [Additional architecture specific flags for the
    compiler. Default is to use CFLAGS.])
AC_SUBST([OPT_FLAGS])
AC_SUBST([ARCH_FLAGS])

dnl
dnl Hacks to enable 32 or 64 bit build
dnl
AC_ARG_ENABLE([32-bit],
    [AS_HELP_STRING([--enable-32-bit],
        [build 32-bit libraries @<:@default=auto@:>@])],
    [enable_32bit="$enableval"],
    [enable_32bit=auto]
)
if test "x$enable_32bit" = xyes; then
    if test "x$GCC" = xyes; then
        CFLAGS="$CFLAGS -m32"
        ARCH_FLAGS="$ARCH_FLAGS -m32"
    fi
    if test "x$GXX" = xyes; then
        CXXFLAGS="$CXXFLAGS -m32"
    fi
fi
AC_ARG_ENABLE([64-bit],
    [AS_HELP_STRING([--enable-64-bit],
        [build 64-bit libraries @<:@default=auto@:>@])],
    [enable_64bit="$enableval"],
    [enable_64bit=auto]
)
if test "x$enable_64bit" = xyes; then
    if test "x$GCC" = xyes; then
        CFLAGS="$CFLAGS -m64"
    fi
    if test "x$GXX" = xyes; then
        CXXFLAGS="$CXXFLAGS -m64"
    fi
fi

dnl
dnl shared/static libraries, mimic libtool options
dnl
AC_ARG_ENABLE([static],
    [AS_HELP_STRING([--enable-static],
        [build static libraries @<:@default=disabled@:>@])],
    [enable_static="$enableval"],
    [enable_static=no]
)
case "x$enable_static" in
xyes|xno ) ;;
x ) enable_static=no ;;
* )
    AC_MSG_ERROR([Static library option '$enable_static' is not a valid])
    ;;
esac
AC_ARG_ENABLE([shared],
    [AS_HELP_STRING([--disable-shared],
        [build shared libraries @<:@default=enabled@:>@])],
    [enable_shared="$enableval"],
    [enable_shared=yes]
)
case "x$enable_shared" in
xyes|xno ) ;;
x ) enable_shared=yes ;;
* )
    AC_MSG_ERROR([Shared library option '$enable_shared' is not a valid])
    ;;
esac

dnl Can't have static and shared libraries, default to static if user
dnl explicitly requested. If both disabled, set to static since shared
dnl was explicitly requirested.
case "x$enable_static$enable_shared" in
xyesyes )
    AC_MSG_WARN([Can't build static and shared libraries, disabling shared])
    enable_shared=no
    ;;
xnono )
    AC_MSG_WARN([Can't disable both static and shared libraries, enabling static])
    enable_static=yes
    ;;
esac

dnl
dnl mklib options
dnl
AC_ARG_VAR([MKLIB_OPTIONS],[Options for the Mesa library script, mklib])
if test "$enable_static" = yes; then
    MKLIB_OPTIONS="$MKLIB_OPTIONS -static"
fi
AC_SUBST([MKLIB_OPTIONS])

dnl
dnl other compiler options
dnl
AC_ARG_ENABLE([debug],
    [AS_HELP_STRING([--enable-debug],
        [use debug compiler flags and macros @<:@default=disabled@:>@])],
    [enable_debug="$enableval"],
    [enable_debug=no]
)
if test "x$enable_debug" = xyes; then
    DEFINES="$DEFINES -DDEBUG"
    if test "x$GCC" = xyes; then
        CFLAGS="$CFLAGS -g"
    fi
    if test "x$GXX" = xyes; then
        CXXFLAGS="$CXXFLAGS -g"
    fi
fi

dnl
dnl library names
dnl
LIB_PREFIX_GLOB='lib'
LIB_VERSION_SEPARATOR='.'
if test "$enable_static" = yes; then
    LIB_EXTENSION='a'
else
    case "$host_os" in
    darwin* )
        LIB_EXTENSION='dylib' ;;
    cygwin* )
        dnl prefix can be 'cyg' or 'lib'
        LIB_PREFIX_GLOB='???'
        LIB_VERSION_SEPARATOR='-'
        LIB_EXTENSION='dll' ;;
    aix* )
        LIB_EXTENSION='a' ;;
    * )
        LIB_EXTENSION='so' ;;
    esac
fi

GL_LIB_NAME='lib$(GL_LIB).'${LIB_EXTENSION}
GLU_LIB_NAME='lib$(GLU_LIB).'${LIB_EXTENSION}
GLUT_LIB_NAME='lib$(GLUT_LIB).'${LIB_EXTENSION}
GLW_LIB_NAME='lib$(GLW_LIB).'${LIB_EXTENSION}
OSMESA_LIB_NAME='lib$(OSMESA_LIB).'${LIB_EXTENSION}
EGL_LIB_NAME='lib$(EGL_LIB).'${LIB_EXTENSION}
GLESv1_CM_LIB_NAME='lib$(GLESv1_CM_LIB).'${LIB_EXTENSION}
GLESv2_LIB_NAME='lib$(GLESv2_LIB).'${LIB_EXTENSION}
VG_LIB_NAME='lib$(VG_LIB).'${LIB_EXTENSION}

GL_LIB_GLOB=${LIB_PREFIX_GLOB}'$(GL_LIB)'${LIB_VERSION_SEPARATOR}'*'${LIB_EXTENSION}'*'
GLU_LIB_GLOB=${LIB_PREFIX_GLOB}'$(GLU_LIB)'${LIB_VERSION_SEPARATOR}'*'${LIB_EXTENSION}'*'
GLUT_LIB_GLOB=${LIB_PREFIX_GLOB}'$(GLUT_LIB)'${LIB_VERSION_SEPARATOR}'*'${LIB_EXTENSION}'*'
GLW_LIB_GLOB=${LIB_PREFIX_GLOB}'$(GLW_LIB)'${LIB_VERSION_SEPARATOR}'*'${LIB_EXTENSION}'*'
OSMESA_LIB_GLOB=${LIB_PREFIX_GLOB}'$(OSMESA_LIB)'${LIB_VERSION_SEPARATOR}'*'${LIB_EXTENSION}'*'
EGL_LIB_GLOB=${LIB_PREFIX_GLOB}'$(EGL_LIB)'${LIB_VERSION_SEPARATOR}'*'${LIB_EXTENSION}'*'
EGL_LIB_GLOB=${LIB_PREFIX_GLOB}'$(EGL_LIB)'${LIB_VERSION_SEPARATOR}'*'${LIB_EXTENSION}'*'
GLESv1_CM_LIB_GLOB=${LIB_PREFIX_GLOB}'$(GLESv1_CM_LIB)'${LIB_VERSION_SEPARATOR}'*'${LIB_EXTENSION}'*'
GLESv2_LIB_GLOB=${LIB_PREFIX_GLOB}'$(GLESv2_LIB)'${LIB_VERSION_SEPARATOR}'*'${LIB_EXTENSION}'*'
VG_LIB_GLOB=${LIB_PREFIX_GLOB}'$(VG_LIB)'${LIB_VERSION_SEPARATOR}'*'${LIB_EXTENSION}'*'

AC_SUBST([GL_LIB_NAME])
AC_SUBST([GLU_LIB_NAME])
AC_SUBST([GLUT_LIB_NAME])
AC_SUBST([GLW_LIB_NAME])
AC_SUBST([OSMESA_LIB_NAME])
AC_SUBST([EGL_LIB_NAME])
AC_SUBST([GLESv1_CM_LIB_NAME])
AC_SUBST([GLESv2_LIB_NAME])
AC_SUBST([VG_LIB_NAME])

AC_SUBST([GL_LIB_GLOB])
AC_SUBST([GLU_LIB_GLOB])
AC_SUBST([GLUT_LIB_GLOB])
AC_SUBST([GLW_LIB_GLOB])
AC_SUBST([OSMESA_LIB_GLOB])
AC_SUBST([EGL_LIB_GLOB])
AC_SUBST([GLESv1_CM_LIB_GLOB])
AC_SUBST([GLESv2_LIB_GLOB])
AC_SUBST([VG_LIB_GLOB])

dnl
dnl Arch/platform-specific settings
dnl
AC_ARG_ENABLE([asm],
    [AS_HELP_STRING([--disable-asm],
        [disable assembly usage @<:@default=enabled on supported plaforms@:>@])],
    [enable_asm="$enableval"],
    [enable_asm=yes]
)
asm_arch=""
ASM_FLAGS=""
MESA_ASM_SOURCES=""
GLAPI_ASM_SOURCES=""
AC_MSG_CHECKING([whether to enable assembly])
test "x$enable_asm" = xno && AC_MSG_RESULT([no])
# disable if cross compiling on x86/x86_64 since we must run gen_matypes
if test "x$enable_asm" = xyes && test "x$cross_compiling" = xyes; then
    case "$host_cpu" in
    i?86 | x86_64)
        enable_asm=no
        AC_MSG_RESULT([no, cross compiling])
        ;;
    esac
fi
# check for supported arches
if test "x$enable_asm" = xyes; then
    case "$host_cpu" in
    i?86)
        case "$host_os" in
        linux* | *freebsd* | dragonfly*)
            test "x$enable_64bit" = xyes && asm_arch=x86_64 || asm_arch=x86
            ;;
        esac
        ;;
    x86_64)
        case "$host_os" in
        linux* | *freebsd* | dragonfly*)
            test "x$enable_32bit" = xyes && asm_arch=x86 || asm_arch=x86_64
            ;;
        esac
        ;;
    powerpc)
        case "$host_os" in
        linux*)
            asm_arch=ppc
            ;;
        esac
        ;;
    sparc*)
        case "$host_os" in
        linux*)
            asm_arch=sparc
            ;;
        esac
        ;;
    esac

    case "$asm_arch" in
    x86)
        ASM_FLAGS="-DUSE_X86_ASM -DUSE_MMX_ASM -DUSE_3DNOW_ASM -DUSE_SSE_ASM"
        MESA_ASM_SOURCES='$(X86_SOURCES)'
        GLAPI_ASM_SOURCES='$(X86_API)'
        AC_MSG_RESULT([yes, x86])
        ;;
    x86_64)
        ASM_FLAGS="-DUSE_X86_64_ASM"
        MESA_ASM_SOURCES='$(X86-64_SOURCES)'
        GLAPI_ASM_SOURCES='$(X86-64_API)'
        AC_MSG_RESULT([yes, x86_64])
        ;;
    ppc)
        ASM_FLAGS="-DUSE_PPC_ASM -DUSE_VMX_ASM"
        MESA_ASM_SOURCES='$(PPC_SOURCES)'
        AC_MSG_RESULT([yes, ppc])
        ;;
    sparc)
        ASM_FLAGS="-DUSE_SPARC_ASM"
        MESA_ASM_SOURCES='$(SPARC_SOURCES)'
        GLAPI_ASM_SOURCES='$(SPARC_API)'
        AC_MSG_RESULT([yes, sparc])
        ;;
    *)
        AC_MSG_RESULT([no, platform not supported])
        ;;
    esac
fi
AC_SUBST([ASM_FLAGS])
AC_SUBST([MESA_ASM_SOURCES])
AC_SUBST([GLAPI_ASM_SOURCES])

dnl PIC code macro
MESA_PIC_FLAGS

dnl Check to see if dlopen is in default libraries (like Solaris, which
dnl has it in libc), or if libdl is needed to get it.
AC_CHECK_FUNC([dlopen], [],
    [AC_CHECK_LIB([dl], [dlopen], [DLOPEN_LIBS="-ldl"])])
AC_SUBST([DLOPEN_LIBS])

dnl See if posix_memalign is available
AC_CHECK_FUNC([posix_memalign], [DEFINES="$DEFINES -DHAVE_POSIX_MEMALIGN"])

dnl SELinux awareness.
AC_ARG_ENABLE([selinux],
    [AS_HELP_STRING([--enable-selinux],
        [Build SELinux-aware Mesa @<:@default=disabled@:>@])],
    [MESA_SELINUX="$enableval"],
    [MESA_SELINUX=no])
if test "x$enable_selinux" = "xyes"; then
    AC_CHECK_HEADER([selinux/selinux.h],[],
                    [AC_MSG_ERROR([SELinux headers not found])])
    AC_CHECK_LIB([selinux],[is_selinux_enabled],[],
                 [AC_MSG_ERROR([SELinux library not found])])
    SELINUX_LIBS="-lselinux"
    DEFINES="$DEFINES -DMESA_SELINUX"
fi

dnl
dnl Driver configuration. Options are xlib, dri and osmesa right now.
dnl More later: fbdev, ...
dnl
default_driver="xlib"

case "$host_os" in
linux*)
    case "$host_cpu" in
    i*86|x86_64|powerpc*|sparc*) default_driver="dri";;
    esac
    ;;
*freebsd* | dragonfly*)
    case "$host_cpu" in
    i*86|x86_64|powerpc*|sparc*) default_driver="dri";;
    esac
    ;;
esac

AC_ARG_WITH([driver],
    [AS_HELP_STRING([--with-driver=DRIVER],
        [driver for Mesa: xlib,dri,osmesa @<:@default=dri when available, or xlib@:>@])],
    [mesa_driver="$withval"],
    [mesa_driver="$default_driver"])
dnl Check for valid option
case "x$mesa_driver" in
xxlib|xdri|xosmesa)
    ;;
*)
    AC_MSG_ERROR([Driver '$mesa_driver' is not a valid option])
    ;;
esac

PKG_CHECK_MODULES([TALLOC], [talloc])
AC_SUBST([TALLOC_LIBS])
AC_SUBST([TALLOC_CFLAGS])

dnl
dnl Driver specific build directories
dnl

dnl this variable will be prepended to SRC_DIRS and is not exported
CORE_DIRS="mapi/glapi glsl mesa"

SRC_DIRS=""
GLU_DIRS="sgi"
GALLIUM_DIRS="auxiliary drivers state_trackers"
GALLIUM_TARGET_DIRS=""
GALLIUM_WINSYS_DIRS="sw"
GALLIUM_DRIVERS_DIRS="softpipe failover galahad trace rbug identity"
GALLIUM_STATE_TRACKERS_DIRS=""

case "$mesa_driver" in
xlib)
    DRIVER_DIRS="x11"
    GALLIUM_WINSYS_DIRS="$GALLIUM_WINSYS_DIRS sw/xlib"
    GALLIUM_TARGET_DIRS="$GALLIUM_TARGET_DIRS libgl-xlib"
    ;;
dri)
    SRC_DIRS="$SRC_DIRS glx"
    DRIVER_DIRS="dri"
    GALLIUM_WINSYS_DIRS="$GALLIUM_WINSYS_DIRS sw/xlib sw/dri"
    ;;
osmesa)
    DRIVER_DIRS="osmesa"
    ;;
esac
AC_SUBST([SRC_DIRS])
AC_SUBST([GLU_DIRS])
AC_SUBST([DRIVER_DIRS])
AC_SUBST([GALLIUM_DIRS])
AC_SUBST([GALLIUM_TARGET_DIRS])
AC_SUBST([GALLIUM_WINSYS_DIRS])
AC_SUBST([GALLIUM_DRIVERS_DIRS])
AC_SUBST([GALLIUM_STATE_TRACKERS_DIRS])
AC_SUBST([MESA_LLVM])

dnl
dnl Find out if X is available. The variable have_x is set if libX11 is
dnl found to mimic AC_PATH_XTRA.
dnl
if test -n "$PKG_CONFIG"; then
    AC_MSG_CHECKING([pkg-config files for X11 are available])
    PKG_CHECK_EXISTS([x11],[
        x11_pkgconfig=yes
        have_x=yes
        ],[
        x11_pkgconfig=no
    ])
    AC_MSG_RESULT([$x11_pkgconfig])
else
    x11_pkgconfig=no
fi
dnl Use the autoconf macro if no pkg-config files
if test "$x11_pkgconfig" = yes; then
    PKG_CHECK_MODULES([X11], [x11])
else
    AC_PATH_XTRA
    test -z "$X11_CFLAGS" && X11_CFLAGS="$X_CFLAGS"
    test -z "$X11_LIBS" && X11_LIBS="$X_LIBS -lX11"
    AC_SUBST([X11_CFLAGS])
    AC_SUBST([X11_LIBS])
fi

dnl Try to tell the user that the --x-* options are only used when
dnl pkg-config is not available. This must be right after AC_PATH_XTRA.
m4_divert_once([HELP_BEGIN],
[These options are only used when the X libraries cannot be found by the
pkg-config utility.])

dnl We need X for xlib and dri, so bomb now if it's not found
case "$mesa_driver" in
xlib|dri)
    if test "$no_x" = yes; then
        AC_MSG_ERROR([X11 development libraries needed for $mesa_driver driver])
    fi
    ;;
esac

dnl XCB - this is only used for GLX right now
AC_ARG_ENABLE([xcb],
    [AS_HELP_STRING([--enable-xcb],
        [use XCB for GLX @<:@default=disabled@:>@])],
    [enable_xcb="$enableval"],
    [enable_xcb=no])
if test "x$enable_xcb" = xyes; then
    DEFINES="$DEFINES -DUSE_XCB"
else
    enable_xcb=no
fi

dnl
dnl libGL configuration per driver
dnl
case "$mesa_driver" in
xlib)
    if test "$x11_pkgconfig" = yes; then
        PKG_CHECK_MODULES([XLIBGL], [x11 xext])
        GL_PC_REQ_PRIV="x11 xext"
        X11_INCLUDES="$X11_INCLUDES $XLIBGL_CFLAGS"
        GL_LIB_DEPS="$XLIBGL_LIBS"
    else
        # should check these...
        X11_INCLUDES="$X11_INCLUDES $X_CFLAGS"
        GL_LIB_DEPS="$X_LIBS -lX11 -lXext"
        GL_PC_LIB_PRIV="$GL_LIB_DEPS"
        GL_PC_CFLAGS="$X11_INCLUDES"
    fi
    GL_LIB_DEPS="$GL_LIB_DEPS $SELINUX_LIBS -lm -lpthread $TALLOC_LIBS"
    GL_PC_LIB_PRIV="$GL_PC_LIB_PRIV $SELINUX_LIBS -lm -lpthread $TALLOC_LIBS"

    # if static, move the external libraries to the programs
    # and empty the libraries for libGL
    if test "$enable_static" = yes; then
        APP_LIB_DEPS="$APP_LIB_DEPS $GL_LIB_DEPS"
        GL_LIB_DEPS=""
    fi
    ;;
dri)
    # DRI must be shared, I think
    if test "$enable_static" = yes; then
        AC_MSG_ERROR([Can't use static libraries for DRI drivers])
    fi

    # Check for libdrm
    PKG_CHECK_MODULES([LIBDRM], [libdrm >= $LIBDRM_REQUIRED])
    PKG_CHECK_MODULES([DRI2PROTO], [dri2proto >= $DRI2PROTO_REQUIRED])
    PKG_CHECK_MODULES([GLPROTO], [glproto >= $GLPROTO_REQUIRED])
    GL_PC_REQ_PRIV="libdrm >= $LIBDRM_REQUIRED dri2proto >= $DRI2PROTO_REQUIRED glproto >= $GLPROTO_REQUIRED"
    DRI_PC_REQ_PRIV="libdrm >= $LIBDRM_REQUIRED"

    # find the DRI deps for libGL
    if test "$x11_pkgconfig" = yes; then
        dri_modules="x11 xext xdamage xfixes"

        # add xf86vidmode if available
        PKG_CHECK_MODULES([XF86VIDMODE], [xxf86vm], HAVE_XF86VIDMODE=yes, HAVE_XF86VIDMODE=no)
        if test "$HAVE_XF86VIDMODE" = yes ; then
            dri_modules="$dri_modules xxf86vm"
        fi

        # add xcb modules if necessary
        if test "$enable_xcb" = yes; then
            dri_modules="$dri_modules x11-xcb xcb-glx"
        fi

        PKG_CHECK_MODULES([DRIGL], [$dri_modules])
        GL_PC_REQ_PRIV="$GL_PC_REQ_PRIV $dri_modules"
        X11_INCLUDES="$X11_INCLUDES $DRIGL_CFLAGS"
        GL_LIB_DEPS="$DRIGL_LIBS"
    else
        # should check these...
        X11_INCLUDES="$X11_INCLUDES $X_CFLAGS"
        GL_LIB_DEPS="$X_LIBS -lX11 -lXext -lXxf86vm -lXdamage -lXfixes"
        GL_PC_LIB_PRIV="$GL_LIB_DEPS"
        GL_PC_CFLAGS="$X11_INCLUDES"

        # XCB can only be used from pkg-config
        if test "$enable_xcb" = yes; then
            PKG_CHECK_MODULES([XCB],[x11-xcb xcb-glx])
            GL_PC_REQ_PRIV="$GL_PC_REQ_PRIV x11-xcb xcb-glx"
            X11_INCLUDES="$X11_INCLUDES $XCB_CFLAGS"
            GL_LIB_DEPS="$GL_LIB_DEPS $XCB_LIBS"
        fi
    fi

    # need DRM libs, -lpthread, etc.
    GL_LIB_DEPS="$GL_LIB_DEPS $LIBDRM_LIBS -lm -lpthread $DLOPEN_LIBS"
    GL_PC_LIB_PRIV="-lm -lpthread $DLOPEN_LIBS"
    GLESv1_CM_LIB_DEPS="$LIBDRM_LIBS -lm -lpthread $DLOPEN_LIBS"
    GLESv1_CM_PC_LIB_PRIV="-lm -lpthread $DLOPEN_LIBS"
    GLESv2_LIB_DEPS="$LIBDRM_LIBS -lm -lpthread $DLOPEN_LIBS"
    GLESv2_PC_LIB_PRIV="-lm -lpthread $DLOPEN_LIBS"
    ;;
osmesa)
    # No libGL for osmesa
    GL_LIB_DEPS=""
    ;;
esac
AC_SUBST([GL_LIB_DEPS])
AC_SUBST([GL_PC_REQ_PRIV])
AC_SUBST([GL_PC_LIB_PRIV])
AC_SUBST([GL_PC_CFLAGS])
AC_SUBST([DRI_PC_REQ_PRIV])
AC_SUBST([GLESv1_CM_LIB_DEPS])
AC_SUBST([GLESv1_CM_PC_LIB_PRIV])
AC_SUBST([GLESv2_LIB_DEPS])
AC_SUBST([GLESv2_PC_LIB_PRIV])


AC_SUBST([HAVE_XF86VIDMODE])

PKG_CHECK_MODULES([LIBDRM_RADEON],
		  [libdrm_radeon libdrm >= $LIBDRM_RADEON_REQUIRED],
		  HAVE_LIBDRM_RADEON=yes,
		  HAVE_LIBDRM_RADEON=no)

dnl
dnl More X11 setup
dnl
if test "$mesa_driver" = xlib; then
    DEFINES="$DEFINES -DUSE_XSHM"
fi

dnl
dnl More DRI setup
dnl
AC_ARG_ENABLE([glx-tls],
    [AS_HELP_STRING([--enable-glx-tls],
        [enable TLS support in GLX @<:@default=disabled@:>@])],
    [GLX_USE_TLS="$enableval"],
    [GLX_USE_TLS=no])
dnl Directory for DRI drivers
AC_ARG_WITH([dri-driverdir],
    [AS_HELP_STRING([--with-dri-driverdir=DIR],
        [directory for the DRI drivers @<:@${libdir}/dri@:>@])],
    [DRI_DRIVER_INSTALL_DIR="$withval"],
    [DRI_DRIVER_INSTALL_DIR='${libdir}/dri'])
AC_SUBST([DRI_DRIVER_INSTALL_DIR])
dnl Extra search path for DRI drivers
AC_ARG_WITH([dri-searchpath],
    [AS_HELP_STRING([--with-dri-searchpath=DIRS...],
        [semicolon delimited DRI driver search directories @<:@${libdir}/dri@:>@])],
    [DRI_DRIVER_SEARCH_DIR="$withval"],
    [DRI_DRIVER_SEARCH_DIR='${DRI_DRIVER_INSTALL_DIR}'])
AC_SUBST([DRI_DRIVER_SEARCH_DIR])
dnl Direct rendering or just indirect rendering
AC_ARG_ENABLE([driglx-direct],
    [AS_HELP_STRING([--disable-driglx-direct],
        [enable direct rendering in GLX and EGL for DRI @<:@default=enabled@:>@])],
    [driglx_direct="$enableval"],
    [driglx_direct="yes"])
dnl Which drivers to build - default is chosen by platform
AC_ARG_WITH([dri-drivers],
    [AS_HELP_STRING([--with-dri-drivers@<:@=DIRS...@:>@],
        [comma delimited DRI drivers list, e.g.
        "swrast,i965,radeon" @<:@default=auto@:>@])],
    [with_dri_drivers="$withval"],
    [with_dri_drivers=yes])
if test "x$with_dri_drivers" = x; then
    with_dri_drivers=no
fi

dnl Determine which APIs to support
AC_ARG_ENABLE([opengl],
    [AS_HELP_STRING([--disable-opengl],
        [disable support for standard OpenGL API @<:@default=no@:>@])],
    [enable_opengl="$enableval"],
    [enable_opengl=yes])
AC_ARG_ENABLE([gles1],
    [AS_HELP_STRING([--enable-gles1],
        [enable support for OpenGL ES 1.x API @<:@default=no@:>@])],
    [enable_gles1="$enableval"],
    [enable_gles1=no])
AC_ARG_ENABLE([gles2],
    [AS_HELP_STRING([--enable-gles2],
        [enable support for OpenGL ES 2.x API @<:@default=no@:>@])],
    [enable_gles2="$enableval"],
    [enable_gles2=no])
AC_ARG_ENABLE([gles-overlay],
    [AS_HELP_STRING([--enable-gles-overlay],
        [build separate OpenGL ES only libraries @<:@default=no@:>@])],
    [enable_gles_overlay="$enableval"],
    [enable_gles_overlay=no])

API_DEFINES=""
GLES_OVERLAY=0
if test "x$enable_opengl" = xno; then
    API_DEFINES="$API_DEFINES -DFEATURE_GL=0"
else
    API_DEFINES="$API_DEFINES -DFEATURE_GL=1"
fi
if test "x$enable_gles1" = xyes; then
    API_DEFINES="$API_DEFINES -DFEATURE_ES1=1"
fi
if test "x$enable_gles2" = xyes; then
    API_DEFINES="$API_DEFINES -DFEATURE_ES2=1"
fi
if test "x$enable_gles_overlay" = xyes -o \
    "x$enable_gles1" = xyes -o "x$enable_gles2" = xyes; then
    CORE_DIRS="mapi/es1api mapi/es2api $CORE_DIRS"
    if test "x$enable_gles_overlay" = xyes; then
        GLES_OVERLAY=1
    fi
fi
AC_SUBST([API_DEFINES])
AC_SUBST([GLES_OVERLAY])

dnl If $with_dri_drivers is yes, directories will be added through
dnl platform checks
DRI_DIRS=""
case "$with_dri_drivers" in
no) ;;
yes)
    DRI_DIRS="yes"
    ;;
*)
    # verify the requested driver directories exist
    dri_drivers=`IFS=', '; echo $with_dri_drivers`
    for driver in $dri_drivers; do
        test -d "$srcdir/src/mesa/drivers/dri/$driver" || \
            AC_MSG_ERROR([DRI driver directory '$driver' doesn't exist])
    done
    DRI_DIRS="$dri_drivers"
    ;;
esac

dnl Set DRI_DIRS, DEFINES and LIB_DEPS
if test "$mesa_driver" = dri; then
    # Use TLS in GLX?
    if test "x$GLX_USE_TLS" = xyes; then
        DEFINES="$DEFINES -DGLX_USE_TLS -DPTHREADS"
    fi

    # Platform specific settings and drivers to build
    case "$host_os" in
    linux*)
        DEFINES="$DEFINES -DUSE_EXTERNAL_DXTN_LIB=1 -DIN_DRI_DRIVER"
        if test "x$driglx_direct" = xyes; then
            DEFINES="$DEFINES -DGLX_DIRECT_RENDERING"
        fi
        DEFINES="$DEFINES -DGLX_INDIRECT_RENDERING -DHAVE_ALIAS"

        case "$host_cpu" in
        x86_64)
            # sis is missing because they have not be converted to use
            # the new interface.  i810 are missing because there is no
            # x86-64 system where they could *ever* be used.
            if test "x$DRI_DIRS" = "xyes"; then
                DRI_DIRS="i915 i965 mach64 mga r128 r200 r300 r600 radeon \
                    savage tdfx unichrome swrast"
            fi
            ;;
        powerpc*)
            # Build only the drivers for cards that exist on PowerPC.
            # At some point MGA will be added, but not yet.
            if test "x$DRI_DIRS" = "xyes"; then
                DRI_DIRS="mach64 r128 r200 r300 r600 radeon tdfx swrast"
            fi
            ;;
        sparc*)
            # Build only the drivers for cards that exist on sparc`
            if test "x$DRI_DIRS" = "xyes"; then
                DRI_DIRS="mach64 r128 r200 r300 r600 radeon swrast"
            fi
            ;;
        esac
        ;;
    freebsd* | dragonfly*)
        DEFINES="$DEFINES -DPTHREADS -DUSE_EXTERNAL_DXTN_LIB=1"
        DEFINES="$DEFINES -DIN_DRI_DRIVER -DHAVE_ALIAS"
        DEFINES="$DEFINES -DGLX_INDIRECT_RENDERING"
        if test "x$driglx_direct" = xyes; then
            DEFINES="$DEFINES -DGLX_DIRECT_RENDERING"
        fi
        if test "x$GXX" = xyes; then
            CXXFLAGS="$CXXFLAGS -ansi -pedantic"
        fi

        if test "x$DRI_DIRS" = "xyes"; then
            DRI_DIRS="i810 i915 i965 mach64 mga r128 r200 r300 r600 radeon tdfx \
                unichrome savage sis swrast"
        fi
        ;;
    gnu*)
        DEFINES="$DEFINES -DUSE_EXTERNAL_DXTN_LIB=1 -DIN_DRI_DRIVER"
        DEFINES="$DEFINES -DGLX_INDIRECT_RENDERING -DHAVE_ALIAS"
	;;
    solaris*)
        DEFINES="$DEFINES -DUSE_EXTERNAL_DXTN_LIB=1 -DIN_DRI_DRIVER"
        DEFINES="$DEFINES -DGLX_INDIRECT_RENDERING"
        if test "x$driglx_direct" = xyes; then
            DEFINES="$DEFINES -DGLX_DIRECT_RENDERING"
        fi
        ;;
    esac

    # default drivers
    if test "x$DRI_DIRS" = "xyes"; then
        DRI_DIRS="i810 i915 i965 mach64 mga r128 r200 r300 r600 radeon \
            savage sis tdfx unichrome swrast"
    fi

    DRI_DIRS=`echo "$DRI_DIRS" | $SED 's/  */ /g'`

    # Check for expat
    EXPAT_INCLUDES=""
    EXPAT_LIB=-lexpat
    AC_ARG_WITH([expat],
        [AS_HELP_STRING([--with-expat=DIR],
            [expat install directory])],[
        EXPAT_INCLUDES="-I$withval/include"
        CPPFLAGS="$CPPFLAGS $EXPAT_INCLUDES"
        LDFLAGS="$LDFLAGS -L$withval/$LIB_DIR"
        EXPAT_LIB="-L$withval/$LIB_DIR -lexpat"
        ])
    AC_CHECK_HEADER([expat.h],[],[AC_MSG_ERROR([Expat required for DRI.])])
    AC_CHECK_LIB([expat],[XML_ParserCreate],[],
        [AC_MSG_ERROR([Expat required for DRI.])])

    # put all the necessary libs together
    DRI_LIB_DEPS="$SELINUX_LIBS $LIBDRM_LIBS $EXPAT_LIB -lm -lpthread $DLOPEN_LIBS $TALLOC_LIBS"
fi
AC_SUBST([DRI_DIRS])
AC_SUBST([EXPAT_INCLUDES])
AC_SUBST([DRI_LIB_DEPS])

case $DRI_DIRS in
*i915*|*i965*)
    PKG_CHECK_MODULES([INTEL], [libdrm_intel >= 2.4.21])
    ;;
esac

case $DRI_DIRS in
*radeon*|*r200*|*r300*|*r600*)
    if test "x$HAVE_LIBDRM_RADEON" = xyes; then
	RADEON_CFLAGS="-DHAVE_LIBDRM_RADEON=1 $LIBDRM_RADEON_CFLAGS"
	RADEON_LDFLAGS=$LIBDRM_RADEON_LIBS
    fi
    ;;
esac
AC_SUBST([RADEON_CFLAGS])
AC_SUBST([RADEON_LDFLAGS])


dnl
dnl OSMesa configuration
dnl
if test "$mesa_driver" = xlib; then
    default_gl_osmesa=yes
else
    default_gl_osmesa=no
fi
AC_ARG_ENABLE([gl-osmesa],
    [AS_HELP_STRING([--enable-gl-osmesa],
        [enable OSMesa with libGL @<:@default=enabled for xlib driver@:>@])],
    [gl_osmesa="$enableval"],
    [gl_osmesa="$default_gl_osmesa"])
if test "x$gl_osmesa" = xyes; then
    if test "$mesa_driver" = osmesa; then
        AC_MSG_ERROR([libGL is not available for OSMesa driver])
    else
        DRIVER_DIRS="$DRIVER_DIRS osmesa"
    fi
fi

dnl Configure the channel bits for OSMesa (libOSMesa, libOSMesa16, ...)
AC_ARG_WITH([osmesa-bits],
    [AS_HELP_STRING([--with-osmesa-bits=BITS],
        [OSMesa channel bits and library name: 8, 16, 32 @<:@default=8@:>@])],
    [osmesa_bits="$withval"],
    [osmesa_bits=8])
if test "$mesa_driver" != osmesa && test "x$osmesa_bits" != x8; then
    AC_MSG_WARN([Ignoring OSMesa channel bits for non-OSMesa driver])
    osmesa_bits=8
fi
case "x$osmesa_bits" in
x8)
    OSMESA_LIB=OSMesa
    ;;
x16|x32)
    OSMESA_LIB="OSMesa$osmesa_bits"
    DEFINES="$DEFINES -DCHAN_BITS=$osmesa_bits -DDEFAULT_SOFTWARE_DEPTH_BITS=31"
    ;;
*)
    AC_MSG_ERROR([OSMesa bits '$osmesa_bits' is not a valid option])
    ;;
esac
AC_SUBST([OSMESA_LIB])

case "$DRIVER_DIRS" in
*osmesa*)
    # only link libraries with osmesa if shared
    if test "$enable_static" = no; then
        OSMESA_LIB_DEPS="-lm -lpthread $SELINUX_LIBS $DLOPEN_LIBS $TALLOC_LIBS"
    else
        OSMESA_LIB_DEPS=""
    fi
    OSMESA_MESA_DEPS=""
    OSMESA_PC_LIB_PRIV="-lm -lpthread $SELINUX_LIBS $DLOPEN_LIBS $TALLOC_LIBS"
    ;;
esac
AC_SUBST([OSMESA_LIB_DEPS])
AC_SUBST([OSMESA_MESA_DEPS])
AC_SUBST([OSMESA_PC_REQ])
AC_SUBST([OSMESA_PC_LIB_PRIV])

dnl
dnl EGL configuration
dnl
AC_ARG_ENABLE([egl],
    [AS_HELP_STRING([--disable-egl],
        [disable EGL library @<:@default=enabled@:>@])],
    [enable_egl="$enableval"],
    [enable_egl=yes])
if test "x$enable_egl" = xyes; then
    SRC_DIRS="$SRC_DIRS egl"
    EGL_LIB_DEPS="$DLOPEN_LIBS -lpthread"
    EGL_DRIVERS_DIRS=""
    if test "$enable_static" != yes; then
        # build egl_glx when libGL is built
        if test "$mesa_driver" != osmesa; then
            EGL_DRIVERS_DIRS="glx"
        fi

        if test "$mesa_driver" = dri; then
            # build egl_dri2 when xcb-dri2 is available
            PKG_CHECK_MODULES([XCB_DRI2], [x11-xcb xcb-dri2 xcb-xfixes],
            		  [have_xcb_dri2=yes],[have_xcb_dri2=no])
            PKG_CHECK_MODULES([LIBUDEV], [libudev > 150],
            		  [have_libudev=yes],[have_libudev=no])
            
            if test "$have_xcb_dri2" = yes; then
                EGL_DRIVER_DRI2=dri2
                DEFINES="$DEFINES -DHAVE_XCB_DRI2"
                if test "$have_libudev" = yes; then
                    DEFINES="$DEFINES -DHAVE_LIBUDEV"
                fi
            fi
	fi

        EGL_DRIVERS_DIRS="$EGL_DRIVERS_DIRS $EGL_DRIVER_DRI2"
    fi
fi
AC_SUBST([EGL_LIB_DEPS])
AC_SUBST([EGL_DRIVERS_DIRS])

dnl
dnl GLU configuration
dnl
AC_ARG_ENABLE([glu],
    [AS_HELP_STRING([--disable-glu],
        [enable OpenGL Utility library @<:@default=enabled@:>@])],
    [enable_glu="$enableval"],
    [enable_glu=yes])
if test "x$enable_glu" = xyes; then
    SRC_DIRS="$SRC_DIRS glu"

    case "$mesa_driver" in
    osmesa)
        # Link libGLU to libOSMesa instead of libGL
        GLU_LIB_DEPS=""
        GLU_PC_REQ="osmesa"
        if test "$enable_static" = no; then
            GLU_MESA_DEPS='-l$(OSMESA_LIB)'
        else
            GLU_MESA_DEPS=""
        fi
        ;;
    *)
        # If static, empty GLU_LIB_DEPS and add libs for programs to link
        GLU_PC_REQ="gl"
        GLU_PC_LIB_PRIV="-lm"
        if test "$enable_static" = no; then
            GLU_LIB_DEPS="-lm"
            GLU_MESA_DEPS='-l$(GL_LIB)'
        else
            GLU_LIB_DEPS=""
            GLU_MESA_DEPS=""
            APP_LIB_DEPS="$APP_LIB_DEPS -lstdc++"
        fi
        ;;
    esac
fi
if test "$enable_static" = no; then
    GLU_LIB_DEPS="$GLU_LIB_DEPS $OS_CPLUSPLUS_LIBS"
fi
GLU_PC_LIB_PRIV="$GLU_PC_LIB_PRIV $OS_CPLUSPLUS_LIBS"
AC_SUBST([GLU_LIB_DEPS])
AC_SUBST([GLU_MESA_DEPS])
AC_SUBST([GLU_PC_REQ])
AC_SUBST([GLU_PC_REQ_PRIV])
AC_SUBST([GLU_PC_LIB_PRIV])
AC_SUBST([GLU_PC_CFLAGS])

dnl
dnl GLw configuration
dnl
AC_ARG_ENABLE([glw],
    [AS_HELP_STRING([--disable-glw],
        [enable Xt/Motif widget library @<:@default=enabled@:>@])],
    [enable_glw="$enableval"],
    [enable_glw=yes])
dnl Don't build GLw on osmesa
if test "x$enable_glw" = xyes && test "$mesa_driver" = osmesa; then
    AC_MSG_WARN([Disabling GLw since the driver is OSMesa])
    enable_glw=no
fi
AC_ARG_ENABLE([motif],
    [AS_HELP_STRING([--enable-motif],
        [use Motif widgets in GLw @<:@default=disabled@:>@])],
    [enable_motif="$enableval"],
    [enable_motif=no])

if test "x$enable_glw" = xyes; then
    SRC_DIRS="$SRC_DIRS glw"
    if test "$x11_pkgconfig" = yes; then
        PKG_CHECK_MODULES([GLW],[x11 xt])
        GLW_PC_REQ_PRIV="x11 xt"
        GLW_LIB_DEPS="$GLW_LIBS"
    else
        # should check these...
        GLW_LIB_DEPS="$X_LIBS -lXt -lX11"
        GLW_PC_LIB_PRIV="$GLW_LIB_DEPS"
        GLW_PC_CFLAGS="$X11_INCLUDES"
    fi

    GLW_SOURCES="GLwDrawA.c"
    MOTIF_CFLAGS=
    if test "x$enable_motif" = xyes; then
        GLW_SOURCES="$GLW_SOURCES GLwMDrawA.c"
        AC_PATH_PROG([MOTIF_CONFIG], [motif-config], [no])
        if test "x$MOTIF_CONFIG" != xno; then
            MOTIF_CFLAGS=`$MOTIF_CONFIG --cflags`
            MOTIF_LIBS=`$MOTIF_CONFIG --libs`
        else
            AC_CHECK_HEADER([Xm/PrimitiveP.h], [],
                [AC_MSG_ERROR([Can't locate Motif headers])])
            AC_CHECK_LIB([Xm], [XmGetPixmap], [MOTIF_LIBS="-lXm"],
                [AC_MSG_ERROR([Can't locate Motif Xm library])])
        fi
        # MOTIF_LIBS is prepended to GLW_LIB_DEPS since Xm needs Xt/X11
        GLW_LIB_DEPS="$MOTIF_LIBS $GLW_LIB_DEPS"
        GLW_PC_LIB_PRIV="$MOTIF_LIBS $GLW_PC_LIB_PRIV"
        GLW_PC_CFLAGS="$MOTIF_CFLAGS $GLW_PC_CFLAGS"
    fi

    # If static, empty GLW_LIB_DEPS and add libs for programs to link
    GLW_PC_LIB_PRIV="$GLW_PC_LIB_PRIV"
    if test "$enable_static" = no; then
        GLW_MESA_DEPS='-l$(GL_LIB)'
        GLW_LIB_DEPS="$GLW_LIB_DEPS"
    else
        APP_LIB_DEPS="$APP_LIB_DEPS $GLW_LIB_DEPS"
        GLW_LIB_DEPS=""
        GLW_MESA_DEPS=""
    fi
fi
AC_SUBST([GLW_LIB_DEPS])
AC_SUBST([GLW_MESA_DEPS])
AC_SUBST([GLW_SOURCES])
AC_SUBST([MOTIF_CFLAGS])
AC_SUBST([GLW_PC_REQ_PRIV])
AC_SUBST([GLW_PC_LIB_PRIV])
AC_SUBST([GLW_PC_CFLAGS])

dnl
dnl GLUT configuration
dnl
if test -f "$srcdir/include/GL/glut.h"; then
    default_glut=yes
else
    default_glut=no
fi
AC_ARG_ENABLE([glut],
    [AS_HELP_STRING([--disable-glut],
        [enable GLUT library @<:@default=enabled if source available@:>@])],
    [enable_glut="$enableval"],
    [enable_glut="$default_glut"])

dnl Can't build glut if GLU not available
if test "x$enable_glu$enable_glut" = xnoyes; then
    AC_MSG_WARN([Disabling glut since GLU is disabled])
    enable_glut=no
fi
dnl Don't build glut on osmesa
if test "x$enable_glut" = xyes && test "$mesa_driver" = osmesa; then
    AC_MSG_WARN([Disabling glut since the driver is OSMesa])
    enable_glut=no
fi

if test "x$enable_glut" = xyes; then
    SRC_DIRS="$SRC_DIRS glut/glx"
    if test "$x11_pkgconfig" = yes; then
        PKG_CHECK_MODULES([GLUT],[x11 xmu xi])
        GLUT_PC_REQ_PRIV="x11 xmu xi"
        GLUT_LIB_DEPS="$GLUT_LIBS"
    else
        # should check these...
        GLUT_LIB_DEPS="$X_LIBS -lX11 -lXmu -lXi"
        GLUT_PC_LIB_PRIV="$GLUT_LIB_DEPS"
        GLUT_PC_CFLAGS="$X11_INCLUDES"
    fi
    if test "x$GCC" = xyes; then
        GLUT_CFLAGS="$GLUT_CFLAGS -fexceptions"
    fi
    GLUT_LIB_DEPS="$GLUT_LIB_DEPS -lm"
    GLUT_PC_LIB_PRIV="$GLUT_PC_LIB_PRIV -lm"

    # If static, empty GLUT_LIB_DEPS and add libs for programs to link
    if test "$enable_static" = no; then
        GLUT_MESA_DEPS='-l$(GLU_LIB) -l$(GL_LIB)'
    else
        APP_LIB_DEPS="$APP_LIB_DEPS $GLUT_LIB_DEPS"
        GLUT_LIB_DEPS=""
        GLUT_MESA_DEPS=""
    fi
fi
AC_SUBST([GLUT_LIB_DEPS])
AC_SUBST([GLUT_MESA_DEPS])
AC_SUBST([GLUT_CFLAGS])
AC_SUBST([GLUT_PC_REQ_PRIV])
AC_SUBST([GLUT_PC_LIB_PRIV])
AC_SUBST([GLUT_PC_CFLAGS])

dnl
dnl Program library dependencies
dnl    Only libm is added here if necessary as the libraries should
dnl    be pulled in by the linker
dnl
if test "x$APP_LIB_DEPS" = x; then
    case "$host_os" in
    solaris*)
        APP_LIB_DEPS="-lX11 -lsocket -lnsl -lm"
        ;;
    cygwin*)
        APP_LIB_DEPS="-lX11"
        ;;
    *)
        APP_LIB_DEPS="-lm"
        ;;
    esac
fi
AC_SUBST([APP_LIB_DEPS])
AC_SUBST([PROGRAM_DIRS])

dnl
dnl Gallium configuration
dnl
AC_ARG_ENABLE([gallium],
    [AS_HELP_STRING([--disable-gallium],
        [build gallium @<:@default=enabled@:>@])],
    [enable_gallium="$enableval"],
    [enable_gallium=yes])
if test "x$enable_gallium" = xyes; then
    SRC_DIRS="$SRC_DIRS gallium gallium/winsys gallium/targets"
    AC_CHECK_HEADER([udis86.h], [HAS_UDIS86="yes"],
                [HAS_UDIS86="no"])
    AC_PATH_PROG([LLVM_CONFIG], [llvm-config], [no])
fi

AC_SUBST([LLVM_CFLAGS])
AC_SUBST([LLVM_LIBS])
AC_SUBST([LLVM_LDFLAGS])
AC_SUBST([LLVM_VERSION])

VG_LIB_DEPS=""
EGL_CLIENT_APIS='$(GL_LIB)'
if test "x$enable_gles_overlay" = xyes; then
    EGL_CLIENT_APIS="$EGL_CLIENT_APIS "'$(GLESv1_CM_LIB) $(GLESv2_LIB)'
fi

dnl
dnl Gallium state trackers configuration
dnl
AC_ARG_WITH([state-trackers],
    [AS_HELP_STRING([--with-state-trackers@<:@=DIRS...@:>@],
        [comma delimited state_trackers list, e.g.
        "egl,glx" @<:@default=auto@:>@])],
    [with_state_trackers="$withval"],
    [with_state_trackers=yes])

case "$with_state_trackers" in
no)
    GALLIUM_STATE_TRACKERS_DIRS=""
    ;;
yes)
    # look at what else is built
    case "$mesa_driver" in
    xlib)
        GALLIUM_STATE_TRACKERS_DIRS=glx
        ;;
    dri)
        GALLIUM_STATE_TRACKERS_DIRS="dri"
        HAVE_ST_DRI="yes"
        if test "x$enable_egl" = xyes; then
            GALLIUM_STATE_TRACKERS_DIRS="$GALLIUM_STATE_TRACKERS_DIRS egl"
            HAVE_ST_EGL="yes"
        fi
        # Have only tested st/xorg on 1.6.0 servers
        PKG_CHECK_MODULES(XORG, [xorg-server >= 1.6.0 libdrm >= $LIBDRM_XORG_REQUIRED libkms >= $LIBKMS_XORG_REQUIRED],
            HAVE_ST_XORG="yes"; GALLIUM_STATE_TRACKERS_DIRS="$GALLIUM_STATE_TRACKERS_DIRS xorg",
            HAVE_ST_XORG="no")
        ;;
    esac
    ;;
*)
    # verify the requested state tracker exist
    state_trackers=""
    _state_trackers=`IFS=', '; echo $with_state_trackers`
    for tracker in $_state_trackers; do
        case "$tracker" in
        dri)
            if test "x$mesa_driver" != xdri; then
                AC_MSG_ERROR([cannot build dri state tracker without mesa driver set to dri])
            fi
            HAVE_ST_DRI="yes"
            ;;
        egl)
            if test "x$enable_egl" != xyes; then
                AC_MSG_ERROR([cannot build egl state tracker without EGL library])
            fi
            HAVE_ST_EGL="yes"
            ;;
        xorg)
            PKG_CHECK_MODULES([XORG], [xorg-server >= 1.6.0])
            PKG_CHECK_MODULES([LIBDRM_XORG], [libdrm >= $LIBDRM_XORG_REQUIRED])
            PKG_CHECK_MODULES([LIBKMS_XORG], [libkms >= $LIBKMS_XORG_REQUIRED])
            HAVE_ST_XORG="yes"
            ;;
        es)
            AC_MSG_WARN([state tracker 'es' has been replaced by --enable-gles-overlay])

            if test "x$enable_gles_overlay" != xyes; then
                if test "x$enable_gles1" != xyes -a "x$enable_gles2" != xyes; then
                    CORE_DIRS="mapi/es1api mapi/es2api $CORE_DIRS"
                fi
                GLES_OVERLAY=1
                EGL_CLIENT_APIS="$EGL_CLIENT_APIS "'$(GLESv1_CM_LIB) $(GLESv2_LIB)'
            fi
	    tracker=""
            ;;
        vega)
            CORE_DIRS="$CORE_DIRS mapi/vgapi"
            VG_LIB_DEPS="$VG_LIB_DEPS -lpthread"
            EGL_CLIENT_APIS="$EGL_CLIENT_APIS "'$(VG_LIB)'
            ;;
        xorg/xvmc)
            # Check for libXvMC?
            if test "x$enable_gallium_g3dvl" != xyes; then
                AC_MSG_ERROR([cannot build XvMC state tracker without --enable-gallium-g3dvl])
            fi
            HAVE_ST_XVMC="yes"
            ;;
        esac

	if test -n "$tracker"; then
            test -d "$srcdir/src/gallium/state_trackers/$tracker" || \
                AC_MSG_ERROR([state tracker '$tracker' doesn't exist])
            if test -n "$state_trackers"; then
                state_trackers="$state_trackers $tracker"
            else
                state_trackers="$tracker"
            fi
        fi
    done
    GALLIUM_STATE_TRACKERS_DIRS="$state_trackers"
    ;;
esac

AC_SUBST([VG_LIB_DEPS])
AC_SUBST([EGL_CLIENT_APIS])

if test "x$HAVE_ST_EGL" = xyes; then
	GALLIUM_TARGET_DIRS="$GALLIUM_TARGET_DIRS egl"
	# define GLX_DIRECT_RENDERING even when the driver is not dri
	if test "x$mesa_driver" != xdri -a "x$driglx_direct" = xyes; then
            DEFINES="$DEFINES -DGLX_DIRECT_RENDERING"
	fi
fi

if test "x$HAVE_ST_XORG" = xyes; then
    PKG_CHECK_MODULES(XEXT, [xextproto >= 7.0.99.1],
        HAVE_XEXTPROTO_71="yes"; DEFINES="$DEFINES -DHAVE_XEXTPROTO_71",
        HAVE_XEXTPROTO_71="no")
fi

AC_ARG_WITH([egl-platforms],
    [AS_HELP_STRING([--with-egl-platforms@<:@=DIRS...@:>@],
        [comma delimited native platforms libEGL supports, e.g.
        "x11,drm" @<:@default=auto@:>@])],
    [with_egl_platforms="$withval"],
    [with_egl_platforms=yes])
AC_ARG_WITH([egl-displays],
    [AS_HELP_STRING([--with-egl-displays@<:@=DIRS...@:>@],
        [DEPRECATED.  Use --with-egl-platforms instead])],
    [with_egl_platforms="$withval"])

EGL_PLATFORMS=""
case "$with_egl_platforms" in
yes)
    if test "x$enable_egl" = xyes && test "x$mesa_driver" != xosmesa; then
        EGL_PLATFORMS="x11"
        if test "$mesa_driver" = dri; then
            EGL_PLATFORMS="$EGL_PLATFORMS drm"
        fi
    fi
    ;;
*)
    if test "x$enable_egl" != xyes; then
        AC_MSG_ERROR([cannot build egl state tracker without EGL library])
    fi
    # verify the requested driver directories exist
    egl_platforms=`IFS=', '; echo $with_egl_platforms`
    for plat in $egl_platforms; do
        test -d "$srcdir/src/gallium/state_trackers/egl/$plat" || \
            AC_MSG_ERROR([EGL platform '$plat' does't exist])
        if test "$plat" = "fbdev"; then
                GALLIUM_WINSYS_DIRS="$GALLIUM_WINSYS_DIRS sw/fbdev"
        fi
    done
    EGL_PLATFORMS="$egl_platforms"
    ;;
esac
AC_SUBST([EGL_PLATFORMS])

AC_ARG_WITH([egl-driver-dir],
    [AS_HELP_STRING([--with-egl-driver-dir=DIR],
                    [directory for EGL drivers [[default=${libdir}/egl]]])],
    [EGL_DRIVER_INSTALL_DIR="$withval"],
    [EGL_DRIVER_INSTALL_DIR='${libdir}/egl'])
AC_SUBST([EGL_DRIVER_INSTALL_DIR])

AC_ARG_WITH([xorg-driver-dir],
    [AS_HELP_STRING([--with-xorg-driver-dir=DIR],
                    [Default xorg driver directory[[default=${libdir}/xorg/modules/drivers]]])],
    [XORG_DRIVER_INSTALL_DIR="$withval"],
    [XORG_DRIVER_INSTALL_DIR="${libdir}/xorg/modules/drivers"])
AC_SUBST([XORG_DRIVER_INSTALL_DIR])

AC_ARG_WITH([max-width],
    [AS_HELP_STRING([--with-max-width=N],
                    [Maximum framebuffer width (4096)])],
    [DEFINES="${DEFINES} -DMAX_WIDTH=${withval}";
     AS_IF([test "${withval}" -gt "4096"],
           [AC_MSG_WARN([Large framebuffer: see s_tritemp.h comments.])])]
)
AC_ARG_WITH([max-height],
    [AS_HELP_STRING([--with-max-height=N],
                    [Maximum framebuffer height (4096)])],
    [DEFINES="${DEFINES} -DMAX_HEIGHT=${withval}";
     AS_IF([test "${withval}" -gt "4096"],
           [AC_MSG_WARN([Large framebuffer: see s_tritemp.h comments.])])]
)

dnl
dnl Gallium LLVM
dnl
AC_ARG_ENABLE([gallium-llvm],
    [AS_HELP_STRING([--enable-gallium-llvm],
        [build gallium LLVM support @<:@default=disabled@:>@])],
    [enable_gallium_llvm="$enableval"],
    [enable_gallium_llvm=auto])
if test "x$enable_gallium_llvm" = xyes; then
    if test "x$LLVM_CONFIG" != xno; then
	LLVM_VERSION=`$LLVM_CONFIG --version`
	LLVM_CFLAGS=`$LLVM_CONFIG --cflags`
	LLVM_LIBS="`$LLVM_CONFIG --libs jit interpreter nativecodegen bitwriter` -lstdc++"

	if test "x$HAS_UDIS86" != xno; then
	    LLVM_LIBS="$LLVM_LIBS -ludis86"
	    DEFINES="$DEFINES -DHAVE_UDIS86"
	fi
	LLVM_LDFLAGS=`$LLVM_CONFIG --ldflags`
	GALLIUM_DRIVERS_DIRS="$GALLIUM_DRIVERS_DIRS llvmpipe"
	DEFINES="$DEFINES -DGALLIUM_LLVMPIPE -D__STDC_CONSTANT_MACROS"
	MESA_LLVM=1
    else
	MESA_LLVM=0
    fi
else
    MESA_LLVM=0
fi

dnl
dnl Gallium helper functions
dnl
gallium_check_st() {
<<<<<<< HEAD
    if test "x$HAVE_ST_DRI" = xyes || test "x$HAVE_ST_EGL" = xyes || test "x$HAVE_ST_XORG" = xyes || test "x$HAVE_ST_XVMC" = xyes; then
=======
    if test "x$HAVE_ST_DRI" = xyes || test "x$HAVE_ST_XORG" = xyes; then
>>>>>>> 48156b87
         GALLIUM_WINSYS_DIRS="$GALLIUM_WINSYS_DIRS $1"
    fi
    if test "x$HAVE_ST_DRI" = xyes && test "x$2" != x; then
         GALLIUM_TARGET_DIRS="$GALLIUM_TARGET_DIRS $2"
    fi
    if test "x$HAVE_ST_XORG" = xyes && test "x$3" != x; then
         GALLIUM_TARGET_DIRS="$GALLIUM_TARGET_DIRS $3"
    fi
<<<<<<< HEAD
    if test "x$HAVE_ST_XORG" = xyes && test "x$4" != x; then
         GALLIUM_TARGET_DIRS="$GALLIUM_TARGET_DIRS $4"
    fi
    if test "x$HAVE_ST_XVMC" = xyes && test "x$5" != x; then
         GALLIUM_TARGET_DIRS="$GALLIUM_TARGET_DIRS $5"
    fi
=======
>>>>>>> 48156b87
}


dnl
dnl Gallium SVGA configuration
dnl
AC_ARG_ENABLE([gallium-svga],
    [AS_HELP_STRING([--enable-gallium-svga],
        [build gallium SVGA @<:@default=disabled@:>@])],
    [enable_gallium_svga="$enableval"],
    [enable_gallium_svga=auto])
if test "x$enable_gallium_svga" = xyes; then
    GALLIUM_DRIVERS_DIRS="$GALLIUM_DRIVERS_DIRS svga"
    gallium_check_st "svga/drm" "dri-vmwgfx" "xorg-vmwgfx"
elif test "x$enable_gallium_svga" = xauto; then
    GALLIUM_DRIVERS_DIRS="$GALLIUM_DRIVERS_DIRS svga"
fi

dnl
dnl Gallium i915 configuration
dnl
AC_ARG_ENABLE([gallium-i915],
    [AS_HELP_STRING([--enable-gallium-i915],
        [build gallium i915 @<:@default=disabled@:>@])],
    [enable_gallium_i915="$enableval"],
    [enable_gallium_i915=auto])
if test "x$enable_gallium_i915" = xyes; then
    GALLIUM_WINSYS_DIRS="$GALLIUM_WINSYS_DIRS i915/sw"
    GALLIUM_DRIVERS_DIRS="$GALLIUM_DRIVERS_DIRS i915"
    gallium_check_st "i915/drm" "dri-i915" "xorg-i915"
elif test "x$enable_gallium_i915" = xauto; then
    GALLIUM_WINSYS_DIRS="$GALLIUM_WINSYS_DIRS i915/sw"
    GALLIUM_DRIVERS_DIRS="$GALLIUM_DRIVERS_DIRS i915"
fi

dnl
dnl Gallium i965 configuration
dnl
AC_ARG_ENABLE([gallium-i965],
    [AS_HELP_STRING([--enable-gallium-i965],
        [build gallium i965 @<:@default=disabled@:>@])],
    [enable_gallium_i965="$enableval"],
    [enable_gallium_i965=auto])
if test "x$enable_gallium_i965" = xyes; then
    GALLIUM_DRIVERS_DIRS="$GALLIUM_DRIVERS_DIRS i965"
    gallium_check_st "i965/drm" "dri-i965" "xorg-i965"
elif test "x$enable_gallium_i965" = xauto; then
    GALLIUM_DRIVERS_DIRS="$GALLIUM_DRIVERS_DIRS i965"
fi

dnl
dnl Gallium Radeon r300g configuration
dnl
AC_ARG_ENABLE([gallium-radeon],
    [AS_HELP_STRING([--enable-gallium-radeon],
        [build gallium radeon @<:@default=disabled@:>@])],
    [enable_gallium_radeon="$enableval"],
    [enable_gallium_radeon=auto])
if test "x$enable_gallium_radeon" = xauto; then
    if test "x$HAVE_LIBDRM_RADEON" = xyes; then
	GALLIUM_DRIVERS_DIRS="$GALLIUM_DRIVERS_DIRS r300"
	gallium_check_st "radeon/drm" "dri-r300"
    else
	AC_MSG_WARN([libdrm_radeon is missing, not building gallium-radeon (r300)])
    fi
fi
if test "x$enable_gallium_radeon" = xyes; then
    if test "x$HAVE_LIBDRM_RADEON" = xyes; then
	GALLIUM_DRIVERS_DIRS="$GALLIUM_DRIVERS_DIRS r300"
	gallium_check_st "radeon/drm" "dri-r300" "xorg-radeon"
    else
	AC_MSG_ERROR([libdrm_radeon is missing, cannot build gallium-radeon (r300)])
    fi
fi

dnl
dnl Gallium Radeon r600g configuration
dnl
AC_ARG_ENABLE([gallium-r600],
    [AS_HELP_STRING([--enable-gallium-r600],
        [build gallium radeon @<:@default=disabled@:>@])],
    [enable_gallium_r600="$enableval"],
    [enable_gallium_r600=auto])
if test "x$enable_gallium_r600" = xyes; then
    if test "x$HAVE_LIBDRM_RADEON" = xyes; then
	GALLIUM_DRIVERS_DIRS="$GALLIUM_DRIVERS_DIRS r600"
	gallium_check_st "r600/drm" "dri-r600"
    else
	AC_MSG_ERROR([libdrm_radeon is missing, cannot build gallium-r600])
    fi
fi

dnl
dnl Gallium Nouveau configuration
dnl
AC_ARG_ENABLE([gallium-nouveau],
    [AS_HELP_STRING([--enable-gallium-nouveau],
        [build gallium nouveau @<:@default=disabled@:>@])],
    [enable_gallium_nouveau="$enableval"],
    [enable_gallium_nouveau=no])
if test "x$enable_gallium_nouveau" = xyes; then
    GALLIUM_DRIVERS_DIRS="$GALLIUM_DRIVERS_DIRS nouveau nvfx nv50"
<<<<<<< HEAD
    gallium_check_st "nouveau/drm" "dri-nouveau" "egl-nouveau" "xorg-nouveau" "xvmc-nouveau"
fi

dnl
dnl Gallium G3DVL configuration
dnl
AC_ARG_ENABLE([gallium-g3dvl],
    [AS_HELP_STRING([--enable-gallium-g3dvl],
        [build gallium g3dvl @<:@default=disabled@:>@])],
    [enable_gallium_g3dvl="$enableval"],
    [enable_gallium_g3dvl=no])
if test "x$enable_gallium_g3dvl" = xyes; then
    case "$mesa_driver" in
    xlib)
        GALLIUM_TARGET_DIRS="$GALLIUM_TARGET_DIRS xvmc-softpipe"
        ;;
    dri)
        GALLIUM_WINSYS_DIRS="$GALLIUM_WINSYS_DIRS g3dvl/dri"
        ;;
    esac
=======
    gallium_check_st "nouveau/drm" "dri-nouveau" "xorg-nouveau"
>>>>>>> 48156b87
fi

dnl
dnl Gallium swrast configuration
dnl
AC_ARG_ENABLE([gallium-swrast],
    [AS_HELP_STRING([--enable-gallium-swrast],
        [build gallium swrast @<:@default=auto@:>@])],
    [enable_gallium_swrast="$enableval"],
    [enable_gallium_swrast=auto])
if test "x$enable_gallium_swrast" = xyes || test "x$enable_gallium_swrast" = xauto; then
    if test "x$HAVE_ST_DRI" = xyes; then
        GALLIUM_TARGET_DIRS="$GALLIUM_TARGET_DIRS dri-swrast"
    fi
fi

dnl prepend CORE_DIRS to SRC_DIRS
SRC_DIRS="$CORE_DIRS $SRC_DIRS"

dnl Restore LDFLAGS and CPPFLAGS
LDFLAGS="$_SAVE_LDFLAGS"
CPPFLAGS="$_SAVE_CPPFLAGS"

dnl Substitute the config
AC_CONFIG_FILES([configs/autoconf])

dnl Replace the configs/current symlink
AC_CONFIG_COMMANDS([configs],[
if test -f configs/current || test -L configs/current; then
    rm -f configs/current
fi
ln -s autoconf configs/current
])

AC_OUTPUT

dnl
dnl Output some configuration info for the user
dnl
echo ""
echo "        prefix:          $prefix"
echo "        exec_prefix:     $exec_prefix"
echo "        libdir:          $libdir"
echo "        includedir:      $includedir"

dnl Driver info
echo ""
echo "        Driver:          $mesa_driver"
if echo "$DRIVER_DIRS" | grep 'osmesa' >/dev/null 2>&1; then
    echo "        OSMesa:          lib$OSMESA_LIB"
else
    echo "        OSMesa:          no"
fi
if test "$mesa_driver" = dri; then
    # cleanup the drivers var
    dri_dirs=`echo $DRI_DIRS | $SED 's/^ *//;s/  */ /;s/ *$//'`
if test "x$DRI_DIRS" = x; then
    echo "        DRI drivers:     no"
else
    echo "        DRI drivers:     $dri_dirs"
fi
    echo "        DRI driver dir:  $DRI_DRIVER_INSTALL_DIR"
fi
echo "        Use XCB:         $enable_xcb"

echo ""
if test "x$MESA_LLVM" = x1; then
    echo "        llvm:            yes"
    echo "        llvm-config:     $LLVM_CONFIG"
    echo "        llvm-version:    $LLVM_VERSION"
else
    echo "        llvm:            no"
fi

echo ""
if echo "$SRC_DIRS" | grep 'gallium' >/dev/null 2>&1; then
    echo "        Gallium:         yes"
    echo "        Gallium dirs:    $GALLIUM_DIRS"
    echo "        Target dirs:     $GALLIUM_TARGET_DIRS"
    echo "        Winsys dirs:     $GALLIUM_WINSYS_DIRS"
    echo "        Driver dirs:     $GALLIUM_DRIVERS_DIRS"
    echo "        Trackers dirs:   $GALLIUM_STATE_TRACKERS_DIRS"
    if test "x$HAVE_ST_EGL" = xyes; then
        echo "        EGL client APIs: $EGL_CLIENT_APIS"
    fi
else
    echo "        Gallium:         no"
fi

dnl Libraries
echo ""
echo "        Shared libs:     $enable_shared"
echo "        Static libs:     $enable_static"
if test "$enable_egl" = yes; then
    echo "        EGL:             $EGL_DRIVERS_DIRS"
    echo "        EGL platforms:   $EGL_PLATFORMS"
else
    echo "        EGL:             no"
fi
echo "        GLU:             $enable_glu"
echo "        GLw:             $enable_glw (Motif: $enable_motif)"
echo "        glut:            $enable_glut"

dnl Compiler options
# cleanup the CFLAGS/CXXFLAGS/DEFINES vars
cflags=`echo $CFLAGS $OPT_FLAGS $PIC_FLAGS $ARCH_FLAGS | \
    $SED 's/^ *//;s/  */ /;s/ *$//'`
cxxflags=`echo $CXXFLAGS $OPT_FLAGS $PIC_FLAGS $ARCH_FLAGS | \
    $SED 's/^ *//;s/  */ /;s/ *$//'`
defines=`echo $DEFINES $ASM_FLAGS | $SED 's/^ *//;s/  */ /;s/ *$//'`
echo ""
echo "        CFLAGS:          $cflags"
echo "        CXXFLAGS:        $cxxflags"
echo "        Macros:          $defines"

echo ""
echo "        Run '${MAKE-make}' to build Mesa"
echo ""<|MERGE_RESOLUTION|>--- conflicted
+++ resolved
@@ -1472,11 +1472,7 @@
 dnl Gallium helper functions
 dnl
 gallium_check_st() {
-<<<<<<< HEAD
-    if test "x$HAVE_ST_DRI" = xyes || test "x$HAVE_ST_EGL" = xyes || test "x$HAVE_ST_XORG" = xyes || test "x$HAVE_ST_XVMC" = xyes; then
-=======
-    if test "x$HAVE_ST_DRI" = xyes || test "x$HAVE_ST_XORG" = xyes; then
->>>>>>> 48156b87
+    if test "x$HAVE_ST_DRI" = xyes || test "x$HAVE_ST_XORG" = xyes || test "x$HAVE_ST_XVMC" = xyes; then
          GALLIUM_WINSYS_DIRS="$GALLIUM_WINSYS_DIRS $1"
     fi
     if test "x$HAVE_ST_DRI" = xyes && test "x$2" != x; then
@@ -1485,15 +1481,9 @@
     if test "x$HAVE_ST_XORG" = xyes && test "x$3" != x; then
          GALLIUM_TARGET_DIRS="$GALLIUM_TARGET_DIRS $3"
     fi
-<<<<<<< HEAD
-    if test "x$HAVE_ST_XORG" = xyes && test "x$4" != x; then
-         GALLIUM_TARGET_DIRS="$GALLIUM_TARGET_DIRS $4"
-    fi
     if test "x$HAVE_ST_XVMC" = xyes && test "x$5" != x; then
          GALLIUM_TARGET_DIRS="$GALLIUM_TARGET_DIRS $5"
     fi
-=======
->>>>>>> 48156b87
 }
 
 
@@ -1596,8 +1586,7 @@
     [enable_gallium_nouveau=no])
 if test "x$enable_gallium_nouveau" = xyes; then
     GALLIUM_DRIVERS_DIRS="$GALLIUM_DRIVERS_DIRS nouveau nvfx nv50"
-<<<<<<< HEAD
-    gallium_check_st "nouveau/drm" "dri-nouveau" "egl-nouveau" "xorg-nouveau" "xvmc-nouveau"
+    gallium_check_st "nouveau/drm" "dri-nouveau" "xorg-nouveau" "xvmc-nouveau"
 fi
 
 dnl
@@ -1617,9 +1606,6 @@
         GALLIUM_WINSYS_DIRS="$GALLIUM_WINSYS_DIRS g3dvl/dri"
         ;;
     esac
-=======
-    gallium_check_st "nouveau/drm" "dri-nouveau" "xorg-nouveau"
->>>>>>> 48156b87
 fi
 
 dnl
