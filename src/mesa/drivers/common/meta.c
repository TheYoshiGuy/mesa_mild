--- conflicted
+++ resolved
@@ -3515,7 +3515,6 @@
                                                            1, /* n */
                                                            clearValue,
                                                            depthStencilValue);
-<<<<<<< HEAD
          stencilValue = depthStencilValue[1] & 0xff;
       } else {
          _mesa_unpack_float_z_row(texImage->TexFormat, 1 /* n */,
@@ -3528,17 +3527,6 @@
    } else {
       depthValue = 0.0f;
       stencilValue = 0;
-=======
-         /* We need a memcpy here instead of a cast because we need to
-          * reinterpret the bytes as a float rather than converting it
-          */
-         memcpy(&depthValue, depthStencilValue, sizeof depthValue);
-         stencilValue = depthStencilValue[1] & 0xff;
-      } else {
-         _mesa_unpack_float_z_row(texImage->TexFormat, 1 /* n */,
-                                  clearValue, &depthValue);
-      }
->>>>>>> b926da24
    }
 
    if (texImage->_BaseFormat == GL_DEPTH_STENCIL)
