--- conflicted
+++ resolved
@@ -81,13 +81,10 @@
    options->glsl_zero_init = driQueryOptionb(optionCache, "glsl_zero_init");
    options->force_glsl_abs_sqrt =
       driQueryOptionb(optionCache, "force_glsl_abs_sqrt");
-<<<<<<< HEAD
-    options->allow_relaxed_core_profile =
+   options->allow_relaxed_core_profile =
       driQueryOptionb(optionCache, "allow_relaxed_core_profile");
-=======
    options->allow_glsl_cross_stage_interpolation_mismatch =
       driQueryOptionb(optionCache, "allow_glsl_cross_stage_interpolation_mismatch");
->>>>>>> 20d37da5
 
    driComputeOptionsSha1(optionCache, options->config_options_sha1);
 }
