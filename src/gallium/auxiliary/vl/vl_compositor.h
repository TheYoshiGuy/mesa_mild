--- conflicted
+++ resolved
@@ -50,8 +50,7 @@
    struct pipe_viewport_state viewport;
    struct pipe_vertex_buffer vertex_buf;
    struct pipe_vertex_element vertex_elems[2];
-<<<<<<< HEAD
-   struct pipe_constant_buffer fs_const_buf;
+   struct pipe_buffer *fs_const_buf;
 
    struct pipe_texture *bg;
    struct pipe_video_rect bg_src_rect;
@@ -60,9 +59,6 @@
    struct pipe_video_rect layer_src_rects[VL_COMPOSITOR_MAX_LAYERS];
    struct pipe_video_rect layer_dst_rects[VL_COMPOSITOR_MAX_LAYERS];
    unsigned dirty_layers;
-=======
-   struct pipe_buffer *vs_const_buf, *fs_const_buf;
->>>>>>> 45df4bad
 };
 
 bool vl_compositor_init(struct vl_compositor *compositor, struct pipe_context *pipe);
